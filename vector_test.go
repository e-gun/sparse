--- conflicted
+++ resolved
@@ -430,7 +430,6 @@
 	}
 }
 
-<<<<<<< HEAD
 func TestVectorSetVec(t *testing.T) {
 	tests := []struct {
 		idx      int
@@ -536,59 +535,10 @@
 			val:      8.8,
 			source:   NewVector(5, []int{1, 2, 3}, []float64{1.1, 2.2, 3.3}),
 			expected: NewVector(5, []int{1, 2, 3}, []float64{1.1, 8.8, 3.3}),
-=======
-func TestMulMatSparseVec(t *testing.T) {
-	permsB := []struct {
-		name   string
-		vector Vector
-	}{
-		{
-			name:   "Sparse",
-			vector: *NewVector(4, []int{0, 1, 3}, []float64{1, 2, 3}),
-		},
-	}
-
-	tests := []struct {
-		alpha  float64
-		y      *mat.VecDense
-		er, ec int
-		eData  []float64
-	}{
-		{ // y = 0 * A * x
-			alpha: 0,
-			y:     mat.NewVecDense(3, []float64{0, 0, 0}),
-			er:    3, ec: 1,
-			eData: []float64{0, 0, 0},
-		},
-		{ // y = 1 * A * x
-			alpha: 1,
-			y:     mat.NewVecDense(3, []float64{0, 0, 0}),
-			er:    3, ec: 1,
-			eData: []float64{1, 0, 21},
-		},
-		{ // y = 2 * A * x
-			alpha: 2,
-			y:     mat.NewVecDense(3, []float64{0, 0, 0}),
-			er:    3, ec: 1,
-			eData: []float64{2, 0, 42},
-		},
-		{ // y = 1 * A * x + y
-			alpha: 1,
-			y:     mat.NewVecDense(3, []float64{1, 2, 0}),
-			er:    3, ec: 1,
-			eData: []float64{2, 2, 21},
-		},
-		{ // y = 1 * A * x + y
-			alpha: 1,
-			y:     nil,
-			er:    3, ec: 1,
-			eData: []float64{1, 0, 21},
->>>>>>> 65d5ea86
-		},
-	}
-
-	for ti, test := range tests {
-<<<<<<< HEAD
+		},
+	}
+
+	for ti, test := range tests {      
 		act := new(Vector)
 		act.CloneVec(test.source)
 		act.Set(test.idx, 0, test.val)
@@ -685,7 +635,59 @@
 			act.Set(2, col, 1.1)
 
 		}(ti, test.col, test.source)
-=======
+  }
+}
+    
+func TestMulMatSparseVec(t *testing.T) {
+	permsB := []struct {
+		name   string
+		vector Vector
+	}{
+		{
+			name:   "Sparse",
+			vector: *NewVector(4, []int{0, 1, 3}, []float64{1, 2, 3}),
+		},
+	}
+
+	tests := []struct {
+		alpha  float64
+		y      *mat.VecDense
+		er, ec int
+		eData  []float64
+	}{
+		{ // y = 0 * A * x
+			alpha: 0,
+			y:     mat.NewVecDense(3, []float64{0, 0, 0}),
+			er:    3, ec: 1,
+			eData: []float64{0, 0, 0},
+		},
+		{ // y = 1 * A * x
+			alpha: 1,
+			y:     mat.NewVecDense(3, []float64{0, 0, 0}),
+			er:    3, ec: 1,
+			eData: []float64{1, 0, 21},
+		},
+		{ // y = 2 * A * x
+			alpha: 2,
+			y:     mat.NewVecDense(3, []float64{0, 0, 0}),
+			er:    3, ec: 1,
+			eData: []float64{2, 0, 42},
+		},
+		{ // y = 1 * A * x + y
+			alpha: 1,
+			y:     mat.NewVecDense(3, []float64{1, 2, 0}),
+			er:    3, ec: 1,
+			eData: []float64{2, 2, 21},
+		},
+		{ // y = 1 * A * x + y
+			alpha: 1,
+			y:     nil,
+			er:    3, ec: 1,
+			eData: []float64{1, 0, 21},
+		},
+	}
+
+	for ti, test := range tests {    
 		for _, b := range permsB {
 			for _, rawa := range matrixPermutationsForA {
 				var matPair = []struct {
@@ -730,6 +732,5 @@
 				}
 			}
 		}
->>>>>>> 65d5ea86
 	}
 }